## Copyright Amazon.com, Inc. or its affiliates. All Rights Reserved.
## SPDX-License-Identifier: Apache-2.0

<<<<<<< HEAD
# This workflow is for building and uploading the Java sample application to ECR. Java 11 will be built and uploaded to all regions to be used by the canary while other versions (8, 17, 21, 22)
# will be uploaded to us-east-1 for the purpose of testing ADOT Java
=======
# This workflow is for building and uploading the Java sample application to ECR.
# Java 11 will be built and uploaded to all regions to be used by the canary while
# other versions (8, 17, 21, 22) will be uploaded to us-east-1 for the purpose of
# testing ADOT Java
>>>>>>> 9aac8e94
name: Sample App Deployment - Java ECR
on:
  workflow_dispatch: # be able to run the workflow on demand

permissions:
  id-token: write
  contents: read

env:
  E2E_TEST_ACCOUNT_ID: ${{ secrets.APPLICATION_SIGNALS_E2E_TEST_ACCOUNT_ID }}
  E2E_TEST_ROLE_NAME: ${{ secrets.APPLICATION_SIGNALS_E2E_TEST_ROLE_NAME }}

jobs:
  java-v11-main:
    strategy:
      fail-fast: false
      matrix:
        aws-region: [ 'af-south-1','ap-east-1','ap-northeast-1','ap-northeast-2','ap-northeast-3','ap-south-1','ap-south-2','ap-southeast-1',
                      'ap-southeast-2','ap-southeast-3','ap-southeast-4','ca-central-1','eu-central-1','eu-central-2','eu-north-1',
                      'eu-south-1','eu-south-2','eu-west-1','eu-west-2','eu-west-3','il-central-1','me-central-1','me-south-1', 'sa-east-1',
                      'us-east-1','us-east-2','us-west-1','us-west-2' ]
    runs-on: ubuntu-latest
    steps:
      - uses: actions/checkout@v4
        with:
          fetch-depth: 0

      - name: Configure AWS Credentials
        uses: aws-actions/configure-aws-credentials@v4
        with:
          role-to-assume: arn:aws:iam::${{ env.E2E_TEST_ACCOUNT_ID }}:role/${{ env.E2E_TEST_ROLE_NAME }}
          aws-region: us-east-1

      - name: Retrieve account
        uses: aws-actions/aws-secretsmanager-get-secrets@v1
        with:
          secret-ids: |
            ACCOUNT_ID, region-account/${{ matrix.aws-region }}
            JAVA_MAIN_SAMPLE_APP_IMAGE, e2e-test/java-main-sample-app-image

      - name: Configure AWS Credentials
        uses: aws-actions/configure-aws-credentials@v4
        with:
          role-to-assume: arn:aws:iam::${{ env.ACCOUNT_ID }}:role/${{ env.E2E_TEST_ROLE_NAME }}
          aws-region: ${{ matrix.aws-region }}

      - name: Build and Upload Main Service Image
        working-directory: sample-apps/java/springboot-main-service
        run: |
<<<<<<< HEAD
          sed -i 's#"{{ECR_IMAGE_URI}}"#"${{ env.E2E_TEST_ACCOUNT_ID }}.dkr.ecr.us-east-1.amazonaws.com/${{ env.JAVA_MAIN_SAMPLE_APP_IMAGE }}:v11"#g' build.gradle.kts
=======
          sed -i 's#"{{ECR_IMAGE_URI}}"#"${{ env.ACCOUNT_ID }}.dkr.ecr.${{ matrix.aws-region }}.amazonaws.com/${{ env.JAVA_MAIN_SAMPLE_APP_IMAGE }}:v11"#g' build.gradle.kts
>>>>>>> 9aac8e94
          gradle jib -P javaVersion=11

  java-v11-remote:
    strategy:
      fail-fast: false
      matrix:
        aws-region: [ 'af-south-1','ap-east-1','ap-northeast-1','ap-northeast-2','ap-northeast-3','ap-south-1','ap-south-2','ap-southeast-1',
                      'ap-southeast-2','ap-southeast-3','ap-southeast-4','ca-central-1','eu-central-1','eu-central-2','eu-north-1',
                      'eu-south-1','eu-south-2','eu-west-1','eu-west-2','eu-west-3','il-central-1','me-central-1','me-south-1', 'sa-east-1',
                      'us-east-1','us-east-2','us-west-1','us-west-2' ]
    runs-on: ubuntu-latest
    steps:
      - uses: actions/checkout@v4
        with:
          fetch-depth: 0

      - name: Configure AWS Credentials
        uses: aws-actions/configure-aws-credentials@v4
        with:
          role-to-assume: arn:aws:iam::${{ env.E2E_TEST_ACCOUNT_ID }}:role/${{ env.E2E_TEST_ROLE_NAME }}
          aws-region: us-east-1

      - name: Retrieve account
        uses: aws-actions/aws-secretsmanager-get-secrets@v1
        with:
          secret-ids: |
            ACCOUNT_ID, region-account/${{ matrix.aws-region }}
            JAVA_REMOTE_SAMPLE_APP_IMAGE, e2e-test/java-remote-sample-app-image

      - name: Configure AWS Credentials
        uses: aws-actions/configure-aws-credentials@v4
        with:
          role-to-assume: arn:aws:iam::${{ env.ACCOUNT_ID }}:role/${{ env.E2E_TEST_ROLE_NAME }}
          aws-region: ${{ matrix.aws-region }}

      - name: Build and Upload Remote Service Image
        working-directory: sample-apps/java/springboot-remote-service
        run: |
<<<<<<< HEAD
          sed -i 's#"{{ECR_IMAGE_URI}}"#"${{ env.E2E_TEST_ACCOUNT_ID }}.dkr.ecr.us-east-1.amazonaws.com/${{ env.JAVA_REMOTE_SAMPLE_APP_IMAGE }}:v11"#g' build.gradle.kts
=======
          sed -i 's#"{{ECR_IMAGE_URI}}"#"${{ env.ACCOUNT_ID }}.dkr.ecr.${{ matrix.aws-region }}.amazonaws.com/${{ env.JAVA_REMOTE_SAMPLE_APP_IMAGE }}:v11"#g' build.gradle.kts
>>>>>>> 9aac8e94
          gradle jib -P javaVersion=11

  java-main:
    strategy:
      fail-fast: false
      matrix:
        java-version: [ '8', '17', '21', '22' ]
    runs-on: ubuntu-latest
    steps:
      - uses: actions/checkout@v4
      - uses: actions/setup-java@v4
        with:
          distribution: 'temurin'
          java-version: ${{ matrix.java-version }}
          check-latest: true

      - name: Configure AWS Credentials
        uses: aws-actions/configure-aws-credentials@v4
        with:
          role-to-assume: arn:aws:iam::${{ env.E2E_TEST_ACCOUNT_ID }}:role/${{ env.E2E_TEST_ROLE_NAME }}
          aws-region: us-east-1

      - name: Retrieve account
        uses: aws-actions/aws-secretsmanager-get-secrets@v2
        with:
          secret-ids: |
            JAVA_MAIN_SAMPLE_APP_IMAGE, e2e-test/java-main-sample-app-image

      - name: Build and Upload Main Service Image
        working-directory: sample-apps/java/springboot-main-service
        run: |
          sed -i 's#"{{ECR_IMAGE_URI}}"#"${{ env.E2E_TEST_ACCOUNT_ID }}.dkr.ecr.us-east-1.amazonaws.com/${{ env.JAVA_MAIN_SAMPLE_APP_IMAGE }}:v${{ matrix.java-version }}"#g' build.gradle.kts
          gradle jib -P javaVersion=${{ matrix.java-version }}

  java-remote:
    strategy:
      fail-fast: false
      matrix:
        java-version: [ '8', '17', '21', '22' ]
    runs-on: ubuntu-latest
    steps:
      - uses: actions/checkout@v4
      - uses: actions/setup-java@v4
        with:
          distribution: 'temurin'
          java-version: ${{ matrix.java-version }}
          check-latest: true

      - name: Configure AWS Credentials
        uses: aws-actions/configure-aws-credentials@v4
        with:
          role-to-assume: arn:aws:iam::${{ env.E2E_TEST_ACCOUNT_ID }}:role/${{ env.E2E_TEST_ROLE_NAME }}
          aws-region: us-east-1

      - name: Retrieve account
        uses: aws-actions/aws-secretsmanager-get-secrets@v2
        with:
          secret-ids: |
            JAVA_REMOTE_SAMPLE_APP_IMAGE, e2e-test/java-remote-sample-app-image

      - name: Build and Upload Remote Service Image
        working-directory: sample-apps/java/springboot-remote-service
        run: |
          sed -i 's#"{{ECR_IMAGE_URI}}"#"${{ env.E2E_TEST_ACCOUNT_ID }}.dkr.ecr.us-east-1.amazonaws.com/${{ env.JAVA_REMOTE_SAMPLE_APP_IMAGE }}:v${{ matrix.java-version }}"#g' build.gradle.kts
          gradle jib -P javaVersion=${{ matrix.java-version }}<|MERGE_RESOLUTION|>--- conflicted
+++ resolved
@@ -1,15 +1,10 @@
 ## Copyright Amazon.com, Inc. or its affiliates. All Rights Reserved.
 ## SPDX-License-Identifier: Apache-2.0
 
-<<<<<<< HEAD
-# This workflow is for building and uploading the Java sample application to ECR. Java 11 will be built and uploaded to all regions to be used by the canary while other versions (8, 17, 21, 22)
-# will be uploaded to us-east-1 for the purpose of testing ADOT Java
-=======
 # This workflow is for building and uploading the Java sample application to ECR.
 # Java 11 will be built and uploaded to all regions to be used by the canary while
 # other versions (8, 17, 21, 22) will be uploaded to us-east-1 for the purpose of
 # testing ADOT Java
->>>>>>> 9aac8e94
 name: Sample App Deployment - Java ECR
 on:
   workflow_dispatch: # be able to run the workflow on demand
@@ -59,11 +54,7 @@
       - name: Build and Upload Main Service Image
         working-directory: sample-apps/java/springboot-main-service
         run: |
-<<<<<<< HEAD
-          sed -i 's#"{{ECR_IMAGE_URI}}"#"${{ env.E2E_TEST_ACCOUNT_ID }}.dkr.ecr.us-east-1.amazonaws.com/${{ env.JAVA_MAIN_SAMPLE_APP_IMAGE }}:v11"#g' build.gradle.kts
-=======
           sed -i 's#"{{ECR_IMAGE_URI}}"#"${{ env.ACCOUNT_ID }}.dkr.ecr.${{ matrix.aws-region }}.amazonaws.com/${{ env.JAVA_MAIN_SAMPLE_APP_IMAGE }}:v11"#g' build.gradle.kts
->>>>>>> 9aac8e94
           gradle jib -P javaVersion=11
 
   java-v11-remote:
@@ -102,11 +93,7 @@
       - name: Build and Upload Remote Service Image
         working-directory: sample-apps/java/springboot-remote-service
         run: |
-<<<<<<< HEAD
-          sed -i 's#"{{ECR_IMAGE_URI}}"#"${{ env.E2E_TEST_ACCOUNT_ID }}.dkr.ecr.us-east-1.amazonaws.com/${{ env.JAVA_REMOTE_SAMPLE_APP_IMAGE }}:v11"#g' build.gradle.kts
-=======
           sed -i 's#"{{ECR_IMAGE_URI}}"#"${{ env.ACCOUNT_ID }}.dkr.ecr.${{ matrix.aws-region }}.amazonaws.com/${{ env.JAVA_REMOTE_SAMPLE_APP_IMAGE }}:v11"#g' build.gradle.kts
->>>>>>> 9aac8e94
           gradle jib -P javaVersion=11
 
   java-main:
