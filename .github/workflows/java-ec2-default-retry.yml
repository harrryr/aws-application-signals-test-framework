## Copyright Amazon.com, Inc. or its affiliates. All Rights Reserved.
## SPDX-License-Identifier: Apache-2.0

# This is a reusable workflow for running the Enablement test for App Signals.
# It is meant to be called from another workflow.
# Read more about reusable workflows: https://docs.github.com/en/actions/using-workflows/reusing-workflows#overview
name: Java EC2 default Retry
on:
  workflow_call:
    inputs:
      aws-region:
        required: true
        type: string
      caller-workflow-name:
        required: true
        type: string
<<<<<<< HEAD
      java-version:
        required: true
        type: string
=======
      cpu-architecture:
        required: false
        type: string
        default: "x86_64"
>>>>>>> d50fe774
      otel-source:
        required: false
        type: string
        default: 'github'

permissions:
  id-token: write
  contents: read

jobs:
  java-ec2-default-attempt-1:
    uses: ./.github/workflows/java-ec2-default-test.yml
    secrets: inherit
    with:
      aws-region: ${{ inputs.aws-region }}
      caller-workflow-name: ${{ inputs.caller-workflow-name }}
      java-version: ${{ inputs.java-version }}
      otel-source: ${{ inputs.otel-source }}
      cpu-architecture: ${{ inputs.cpu-architecture }}

  java-ec2-default-attempt-2:
    needs: [ java-ec2-default-attempt-1 ]
    if: ${{ needs.java-ec2-default-attempt-1.outputs.job-started != 'true' }}
    uses: ./.github/workflows/java-ec2-default-test.yml
    secrets: inherit
    with:
      aws-region: ${{ inputs.aws-region }}
      caller-workflow-name: ${{ inputs.caller-workflow-name }}
      java-version: ${{ inputs.java-version }}
      otel-source: ${{ inputs.otel-source }}
      cpu-architecture: ${{ inputs.cpu-architecture }}

  publish-metric-attempt-1:
    needs: [ java-ec2-default-attempt-1, java-ec2-default-attempt-2 ]
    if: always()
    uses: ./.github/workflows/enablement-test-publish-result.yml
    secrets: inherit
    with:
      aws-region: ${{ inputs.aws-region }}
      caller-workflow-name: ${{ inputs.caller-workflow-name }}
      validation-result: ${{ needs.java-ec2-default-attempt-1.outputs.validation-result || needs.java-ec2-default-attempt-2.outputs.validation-result }}

  publish-metric-attempt-2:
    needs: [ java-ec2-default-attempt-1, java-ec2-default-attempt-2, publish-metric-attempt-1 ]
    if: ${{ always() && needs.publish-metric-attempt-1.outputs.job-started != 'true' }}
    uses: ./.github/workflows/enablement-test-publish-result.yml
    secrets: inherit
    with:
      aws-region: ${{ inputs.aws-region }}
      caller-workflow-name: ${{ inputs.caller-workflow-name }}
      validation-result: ${{ needs.java-ec2-default-attempt-1.outputs.validation-result || needs.java-ec2-default-attempt-2.outputs.validation-result }}<|MERGE_RESOLUTION|>--- conflicted
+++ resolved
@@ -14,16 +14,13 @@
       caller-workflow-name:
         required: true
         type: string
-<<<<<<< HEAD
       java-version:
         required: true
         type: string
-=======
       cpu-architecture:
         required: false
         type: string
         default: "x86_64"
->>>>>>> d50fe774
       otel-source:
         required: false
         type: string
