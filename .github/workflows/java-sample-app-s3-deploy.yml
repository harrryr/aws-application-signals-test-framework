--- conflicted
+++ resolved
@@ -115,12 +115,9 @@
       - name: Build and Upload Main Jar
         working-directory: sample-apps/java/springboot-main-service
         run: |
-<<<<<<< HEAD
-=======
           # For Java 8, springboot must be lower than version 3
           # For Java 11,17,21, they are compatible with both springboot version
           # For Java 22 and above, springboot must be version 3 or higher
->>>>>>> d50fe774
           if [ "${{ matrix.java-version }}" = "22" ]; then
             sed -i 's/id("org.springframework.boot")/id("org.springframework.boot") version "3.3.4"/' build.gradle.kts
             cat build.gradle.kts
@@ -152,12 +149,9 @@
       - name: Build and Upload Remote Jar
         working-directory: sample-apps/java/springboot-remote-service
         run: |
-<<<<<<< HEAD
-=======
           # For Java 8, springboot must be lower than version 3
           # For Java 11,17,21, they are compatible with both springboot version
           # For Java 22 and above, springboot must be version 3 or higher
->>>>>>> d50fe774
           if [ "${{ matrix.java-version }}" = "22" ]; then
             sed -i 's/id("org.springframework.boot")/id("org.springframework.boot") version "3.3.4"/' build.gradle.kts
             cat build.gradle.kts
