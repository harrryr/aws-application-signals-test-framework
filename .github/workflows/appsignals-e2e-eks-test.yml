## Copyright Amazon.com, Inc. or its affiliates. All Rights Reserved.
## SPDX-License-Identifier: Apache-2.0

# This is a reusable workflow for running the E2E test for App Signals.
# It is meant to be called from another workflow.
# Read more about reusable workflows: https://docs.github.com/en/actions/using-workflows/reusing-workflows#overview
name: App Signals Enablement E2E Testing - EKS
on:
  workflow_call:
    inputs:
      aws-region:
        required: true
        type: string
      test-cluster-name:
        required: true
        type: string
      appsignals-adot-image-name:
        required: false
        type: string
      caller-workflow-name:
        required: true
        type: string

permissions:
  id-token: write
  contents: read

env:
  # The precense of this env var is required for use by terraform and AWS CLI commands
  # It is not redundant
  AWS_DEFAULT_REGION: ${{ inputs.aws-region }}
  ENABLEMENT_SCRIPT_S3_BUCKET: ${{ secrets.APP_SIGNALS_E2E_ENABLEMENT_SCRIPT }}
  SAMPLE_APP_NAMESPACE: sample-app-namespace
  SAMPLE_APP_FRONTEND_SERVICE_IMAGE: ${{ secrets.APP_SIGNALS_E2E_TEST_ACC }}.dkr.ecr.${{ inputs.aws-region }}.amazonawss.com/${{ secrets.APP_SIGNALS_E2E_FE_SA_IMG }}
  SAMPLE_APP_REMOTE_SERVICE_IMAGE: ${{ secrets.APP_SIGNALS_E2E_TEST_ACC }}.dkr.ecr.${{ inputs.aws-region }}.amazonawss.com/${{ secrets.APP_SIGNALS_E2E_RE_SA_IMG }}
  METRIC_NAMESPACE: AppSignals
  LOG_GROUP_NAME: /aws/appsignals/eks
  TEST_RESOURCES_FOLDER: /home/runner/work/aws-application-signals-test-framework/aws-application-signals-test-framework

jobs:
  e2e-eks-test:
    runs-on: ubuntu-latest
    steps:
      - uses: actions/checkout@v4
        with:
          fetch-depth: 0

      - name: Download enablement script
        uses: ./.github/workflows/actions/execute_and_retry
        with:
          pre-command: "mkdir enablement-script && cd enablement-script"
          command: "wget https://raw.githubusercontent.com/aws-observability/application-signals-demo/main/scripts/eks/appsignals/enable-app-signals.sh 
          && wget https://raw.githubusercontent.com/aws-observability/application-signals-demo/main/scripts/eks/appsignals/clean-app-signals.sh"
          cleanup: "rm -f enable-app-signals.sh && rm -f clean-app-signals.sh"
          post-command: "chmod +x enable-app-signals.sh && chmod +x clean-app-signals.sh"

<<<<<<< HEAD
=======
      # TODO: remove this step next Monday and update validator with appropriate changes
      - name: Temporary override addon version
        working-directory: enablement-script
        run: |
          sed -i '\#--addon-name amazon-cloudwatch-observability \\#a--addon-version v1.2.2-eksbuild.1 \\' enable-app-signals.sh

>>>>>>> 54d50d8e
      - name: Remove log group deletion command
        if: always()
        working-directory: enablement-script
        run: |
          delete_log_group="aws logs delete-log-group --log-group-name '${{ env.LOG_GROUP_NAME }}' --region \$REGION"
          sed -i "s#$delete_log_group##g" clean-app-signals.sh

      - name: Generate testing id
        run: echo TESTING_ID="${{ inputs.aws-region }}-${{ github.run_id }}-${{ github.run_number }}" >> $GITHUB_ENV

      - name: Configure AWS Credentials
        uses: aws-actions/configure-aws-credentials@v4
        with:
          role-to-assume: ${{ secrets.E2E_SECRET_TEST_ROLE_ARN }}
          aws-region: us-east-1

      - name: Retrieve account
        uses: aws-actions/aws-secretsmanager-get-secrets@v1
        with:
          secret-ids:
            ACCOUNT_ID, region-account/${{ inputs.aws-region }}

      - name: Configure AWS Credentials
        uses: aws-actions/configure-aws-credentials@v4
        with:
          role-to-assume: arn:aws:iam::${{ env.ACCOUNT_ID }}:role/${{ secrets.E2E_TEST_ROLE_ARN }}
          aws-region: ${{ inputs.aws-region }}

      # local directory to store the kubernetes config
      - name: Create kubeconfig directory
        run: mkdir -p ${{ github.workspace }}/.kube

      - name: Set KUBECONFIG environment variable
        run: echo KUBECONFIG="${{ github.workspace }}/.kube/config" >> $GITHUB_ENV

      - name: Set up kubeconfig
        run: aws eks update-kubeconfig --name ${{ inputs.test-cluster-name }} --region ${{ inputs.aws-region }}

      - name: Download and install eksctl
        uses: ./.github/workflows/actions/execute_and_retry
        with:
          pre-command: 'mkdir ${{ github.workspace }}/eksctl'
          command: 'curl -sLO "https://github.com/weaveworks/eksctl/releases/latest/download/eksctl_Linux_amd64.tar.gz" 
          && tar -xzf eksctl_Linux_amd64.tar.gz -C ${{ github.workspace }}/eksctl && rm eksctl_Linux_amd64.tar.gz'
          cleanup: 'rm -f eksctl_Linux_amd64.tar.gz'

      - name: Add eksctl to Github Path
        run: |
          echo "${{ github.workspace }}/eksctl" >> $GITHUB_PATH

      - name: Create role for AWS access from the sample app
        id: create_service_account
        uses: ./.github/workflows/actions/execute_and_retry
        with:
          command: "eksctl create iamserviceaccount \
          --name service-account-${{ env.TESTING_ID }} \
          --namespace ${{ env.SAMPLE_APP_NAMESPACE }} \
          --cluster ${{ inputs.test-cluster-name }} \
          --role-name eks-s3-access-${{ env.TESTING_ID }} \
          --attach-policy-arn arn:aws:iam::aws:policy/AmazonS3ReadOnlyAccess \
          --region ${{ inputs.aws-region }} \
          --approve"

      - name: Set up terraform
        uses: ./.github/workflows/actions/execute_and_retry
        with:
          command: "wget -O- https://apt.releases.hashicorp.com/gpg | sudo gpg --dearmor -o /usr/share/keyrings/hashicorp-archive-keyring.gpg"
          post-command: 'echo "deb [signed-by=/usr/share/keyrings/hashicorp-archive-keyring.gpg] https://apt.releases.hashicorp.com $(lsb_release -cs) main" | sudo tee /etc/apt/sources.list.d/hashicorp.list
          && sudo apt update && sudo apt install terraform'

      - name: Initiate Terraform
        uses: ./.github/workflows/actions/execute_and_retry
        with:
          command: "cd ${{ env.TEST_RESOURCES_FOLDER }}/terraform/eks && terraform init && terraform validate"
          cleanup: "rm -rf .terraform && rm -rf .terraform.lock.hcl"

      - name: Deploy sample app via terraform and wait for the endpoint to come online
        id: deploy-sample-app
        working-directory: terraform/eks
        run: |  
          # Attempt to deploy the sample app on an EKS instance and wait for its endpoint to come online. 
          # There may be occasional failures due to transitivity issues, so try up to 2 times. 
          # deployment_failed of 0 indicates that both the terraform deployment and the endpoint are running, while 1 indicates
          # that it failed at some point
          retry_counter=0
          max_retry=2
          while [ $retry_counter -lt $max_retry ]; do
            echo "Attempt $retry_counter"
            deployment_failed=0
            terraform apply -auto-approve \
              -var="test_id=${{ env.TESTING_ID }}" \
              -var="aws_region=${{ inputs.aws-region }}" \
              -var="kube_directory_path=${{ github.workspace }}/.kube" \
              -var="eks_cluster_name=${{ inputs.test-cluster-name }}" \
              -var="eks_cluster_context_name=$(kubectl config current-context)" \
              -var="test_namespace=${{ env.SAMPLE_APP_NAMESPACE }}" \
              -var="service_account_aws_access=service-account-${{ env.TESTING_ID }}" \
              -var="sample_app_image=${{ env.ACCOUNT_ID }}.dkr.ecr.${{ inputs.aws-region }}.amazonaws.com/${{ secrets.APP_SIGNALS_E2E_FE_SA_IMG }}" \
              -var="sample_remote_app_image=${{ env.ACCOUNT_ID }}.dkr.ecr.${{ inputs.aws-region }}.amazonaws.com/${{ secrets.APP_SIGNALS_E2E_RE_SA_IMG }}" \
            || deployment_failed=$?
                    
            if [ $deployment_failed -ne 0 ]; then
              echo "Terraform deployment was unsuccessful. Will attempt to retry deployment."
            fi

            # If the deployment_failed is still 0, then the terraform deployment succeeded and now try to connect to the endpoint 
            # after installing App Signals. Attempts to connect will be made for up to 10 minutes
            if [ $deployment_failed -eq 0 ]; then
              source ${{ env.TEST_RESOURCES_FOLDER }}/.github/workflows/util/execute_and_retry.sh
              execute_and_retry 2 \
              "${{ env.TEST_RESOURCES_FOLDER }}/enablement-script/enable-app-signals.sh \
              ${{ inputs.test-cluster-name }} \
              ${{ inputs.aws-region }} \
              ${{ env.SAMPLE_APP_NAMESPACE }}" \
              "${{ env.TEST_RESOURCES_FOLDER }}/enablement-script/clean-app-signals.sh \
              ${{ inputs.test-cluster-name }} \
              ${{ inputs.aws-region }} \
              ${{ env.SAMPLE_APP_NAMESPACE }} && \
              aws eks update-kubeconfig --name ${{ inputs.test-cluster-name }} --region ${{ inputs.aws-region }}"
          
              execute_and_retry 2 "kubectl delete pods --all -n ${{ env.SAMPLE_APP_NAMESPACE }}"
              execute_and_retry 2 "kubectl wait --for=condition=Ready --request-timeout '5m' pod --all -n ${{ env.SAMPLE_APP_NAMESPACE }}"
          
              echo "Attempting to connect to the main sample app endpoint"
              main_sample_app_endpoint=http://$(terraform output sample_app_endpoint)
              attempt_counter=0
              max_attempts=60
              until $(curl --output /dev/null --silent --head --fail $(echo "$main_sample_app_endpoint" | tr -d '"')); do
                if [ ${attempt_counter} -eq ${max_attempts} ];then
                  echo "Failed to connect to endpoint. Will attempt to redeploy sample app."
                  deployment_failed=1
                  break
                fi
          
                printf '.'
                attempt_counter=$(($attempt_counter+1))
                sleep 10
              done
          
              echo "Attempting to connect to the remote sample app endpoint"
              remote_sample_app_endpoint=http://$(terraform output sample_remote_app_endpoint)/healthcheck
              echo $remote_sample_app_endpoint
              attempt_counter=0
              max_attempts=30
              until $(curl --output /dev/null --silent --head --fail $(echo "$remote_sample_app_endpoint" | tr -d '"')); do
                if [ ${attempt_counter} -eq ${max_attempts} ];then
                  echo "Failed to connect to endpoint. Will attempt to redeploy sample app."
                  deployment_failed=1
                  break
                fi
          
                printf '.'
                attempt_counter=$(($attempt_counter+1))
                sleep 10
              done
            fi
          
            # If the deployment_failed is 1 then either the terraform deployment or the endpoint connection failed, so first destroy the
            # resources created from terraform and try again.
            if [ $deployment_failed -eq 1 ]; then
              echo "Cleaning up App Signal"
              ${{ env.TEST_RESOURCES_FOLDER }}/enablement-script/clean-app-signals.sh \
              ${{ inputs.test-cluster-name }} \
              ${{ inputs.aws-region }} \
              ${{ env.SAMPLE_APP_NAMESPACE }}
          
              # Running clean-app-signal.sh removes the current cluster from the config. Update the cluster again for subsequent runs.
              aws eks update-kubeconfig --name ${{ inputs.test-cluster-name }} --region ${{ inputs.aws-region }}
            
              echo "Destroying terraform"
              terraform destroy -auto-approve \
                -var="test_id=${{ env.TESTING_ID }}" \
                -var="aws_region=${{ inputs.aws-region }}" \
                -var="kube_directory_path=${{ github.workspace }}/.kube" \
                -var="eks_cluster_name=${{ inputs.test-cluster-name }}" \
                -var="test_namespace=${{ env.SAMPLE_APP_NAMESPACE }}" \
                -var="service_account_aws_access=service-account-${{ env.TESTING_ID }}" \
                -var="sample_app_image=${{ env.SAMPLE_APP_IMAGE }}"
          
              retry_counter=$(($retry_counter+1))
            else
              # If deployment succeeded, then exit the loop
              break
            fi
          
            if [ $retry_counter -eq $max_retry ]; then
              echo "Max retry reached, failed to deploy terraform and connect to the endpoint. Exiting code"
              exit 1
            fi
          done

      - name: Get remote service pod name and IP
        run: |
          echo "REMOTE_SERVICE_DEPLOYMENT_NAME=$(kubectl get deployments -n ${{ env.SAMPLE_APP_NAMESPACE }} --selector=app=remote-app -o jsonpath='{.items[0].metadata.name}')" >> $GITHUB_ENV
          echo "REMOTE_SERVICE_POD_IP=$(kubectl get pods -n ${{ env.SAMPLE_APP_NAMESPACE }} --selector=app=remote-app -o jsonpath='{.items[0].status.podIP}')" >> $GITHUB_ENV

      - name: Verify pod Adot image
        run: |
          kubectl get pods -n ${{ env.SAMPLE_APP_NAMESPACE }} --output json | \
          jq '.items[0].status.initContainerStatuses[0].imageID'

      - name: Verify pod CWAgent image
        run: |
          kubectl get pods -n amazon-cloudwatch --output json | \
          jq '.items[0].status.containerStatuses[0].imageID'

      - name: Get the sample app endpoint
        run: echo "APP_ENDPOINT=$(terraform output sample_app_endpoint)" >> $GITHUB_ENV
        working-directory: terraform/eks

      # This steps increases the speed of the validation by creating the telemetry data in advance
      - name: Call all test APIs
        continue-on-error: true
        run: |
          curl -S -s http://${{ env.APP_ENDPOINT }}/outgoing-http-call/
          curl -S -s http://${{ env.APP_ENDPOINT }}/aws-sdk-call/
          curl -S -s http://${{ env.APP_ENDPOINT }}/remote-service?ip=${{ env.REMOTE_SERVICE_POD_IP }}/
          curl -S -s http://${{ env.APP_ENDPOINT }}/client-call/

      - name: Build Gradlew
        uses: ./.github/workflows/actions/execute_and_retry
        with:
          max_retry: 2
          command: "./gradlew"
          cleanup: "./gradlew clean"

      # Validation for app signals telemetry data
      - name: Call endpoint and validate generated EMF logs
        id: log-validation
        if: steps.deploy-sample-app.outcome == 'success' && !cancelled()
        run: ./gradlew validator:run --args='-c eks/log-validation.yml
          --testing-id ${{ env.TESTING_ID }}
          --endpoint http://${{ env.APP_ENDPOINT }}
          --region ${{ inputs.aws-region }}
          --account-id ${{ env.ACCOUNT_ID }}
          --metric-namespace ${{ env.METRIC_NAMESPACE }}
          --log-group ${{ env.LOG_GROUP_NAME }}
          --app-namespace ${{ env.SAMPLE_APP_NAMESPACE }}
          --platform-info ${{ inputs.test-cluster-name }}
          --service-name sample-application-${{ env.TESTING_ID }}
          --remote-service-deployment-name ${{ env.REMOTE_SERVICE_DEPLOYMENT_NAME }}
          --request-body ip=${{ env.REMOTE_SERVICE_POD_IP }}
          --rollup'

      - name: Call endpoints and validate generated metrics
        id: metric-validation
        if: (steps.deploy-sample-app.outcome == 'success' || steps.log-validation.outcome == 'failure') && !cancelled()
        run: ./gradlew validator:run --args='-c eks/metric-validation.yml
          --testing-id ${{ env.TESTING_ID }}
          --endpoint http://${{ env.APP_ENDPOINT }}
          --region ${{ inputs.aws-region }}
          --account-id ${{ env.ACCOUNT_ID }}
          --metric-namespace ${{ env.METRIC_NAMESPACE }}
          --log-group ${{ env.LOG_GROUP_NAME }}
          --app-namespace ${{ env.SAMPLE_APP_NAMESPACE }}
          --platform-info ${{ inputs.test-cluster-name }}
          --service-name sample-application-${{ env.TESTING_ID }}
          --remote-service-name sample-remote-application-${{ env.TESTING_ID }}
          --remote-service-deployment-name ${{ env.REMOTE_SERVICE_DEPLOYMENT_NAME }}
          --request-body ip=${{ env.REMOTE_SERVICE_POD_IP }}
          --rollup'

      - name: Call endpoints and validate generated traces
        id: trace-validation
        if: (steps.deploy-sample-app.outcome == 'success' || steps.log-validation.outcome == 'failure' || steps.metric-validation.outcome == 'failure') && !cancelled()
        run: ./gradlew validator:run --args='-c eks/trace-validation.yml
          --testing-id ${{ env.TESTING_ID }}
          --endpoint http://${{ env.APP_ENDPOINT }}
          --region ${{ inputs.aws-region }}
          --account-id ${{ env.ACCOUNT_ID }}
          --metric-namespace ${{ env.METRIC_NAMESPACE }}
          --log-group ${{ env.LOG_GROUP_NAME }}
          --app-namespace ${{ env.SAMPLE_APP_NAMESPACE }}
          --platform-info ${{ inputs.test-cluster-name }}
          --service-name sample-application-${{ env.TESTING_ID }}
          --remote-service-deployment-name ${{ env.REMOTE_SERVICE_DEPLOYMENT_NAME }}
          --request-body ip=${{ env.REMOTE_SERVICE_POD_IP }}
          --rollup'

      - name: Publish metric on test result
        if: always()
        run: |
          if [[ "${{ steps.log-validation.outcome }}" == "success" && "${{ steps.metric-validation.outcome }}" == "success" && "${{ steps.trace-validation.outcome }}" == "success" ]]; then
            aws cloudwatch put-metric-data --namespace 'ADOT/GitHubActions' \
            --metric-name Failure \
            --dimensions repository=${{ github.repository }},branch=${{ github.ref_name }},workflow=${{ inputs.caller-workflow-name }} \
            --value 0.0 \
            --region ${{ inputs.aws-region }}
          else
            aws cloudwatch put-metric-data --namespace 'ADOT/GitHubActions' \
            --metric-name Failure \
            --dimensions repository=${{ github.repository }},branch=${{ github.ref_name }},workflow=${{ inputs.caller-workflow-name }} \
            --value 1.0 \
            --region ${{ inputs.aws-region }}
          fi

      # Clean up Procedures

      - name: Clean Up App Signals
        if: always()
        continue-on-error: true
        working-directory: enablement-script
        run: |
          ./clean-app-signals.sh \
          ${{ inputs.test-cluster-name }} \
          ${{ inputs.aws-region }} \
          ${{ env.SAMPLE_APP_NAMESPACE }}

      # This step also deletes lingering resources from previous test runs
      - name: Delete all sample app resources
        if: always()
        continue-on-error: true
        timeout-minutes: 5
        run: kubectl delete namespace ${{ env.SAMPLE_APP_NAMESPACE }}

      - name: Terraform destroy
        if: always()
        continue-on-error: true
        working-directory: terraform/eks
        run: |
          terraform destroy -auto-approve \
            -var="test_id=${{ env.TESTING_ID }}" \
            -var="aws_region=${{ inputs.aws-region }}" \
            -var="kube_directory_path=${{ github.workspace }}/.kube" \
            -var="eks_cluster_name=${{ inputs.test-cluster-name }}" \
            -var="test_namespace=${{ env.SAMPLE_APP_NAMESPACE }}" \
            -var="service_account_aws_access=service-account-${{ env.TESTING_ID }}" \
            -var="sample_app_image=${{ env.SAMPLE_APP_IMAGE }}"

      - name: Remove aws access service account
        if: always()
        continue-on-error: true
        run: |
          eksctl delete iamserviceaccount \
          --name service-account-${{ env.TESTING_ID }} \
          --namespace ${{ env.SAMPLE_APP_NAMESPACE }} \
          --cluster ${{ inputs.test-cluster-name }} \
          --region ${{ inputs.aws-region }}<|MERGE_RESOLUTION|>--- conflicted
+++ resolved
@@ -54,15 +54,6 @@
           cleanup: "rm -f enable-app-signals.sh && rm -f clean-app-signals.sh"
           post-command: "chmod +x enable-app-signals.sh && chmod +x clean-app-signals.sh"
 
-<<<<<<< HEAD
-=======
-      # TODO: remove this step next Monday and update validator with appropriate changes
-      - name: Temporary override addon version
-        working-directory: enablement-script
-        run: |
-          sed -i '\#--addon-name amazon-cloudwatch-observability \\#a--addon-version v1.2.2-eksbuild.1 \\' enable-app-signals.sh
-
->>>>>>> 54d50d8e
       - name: Remove log group deletion command
         if: always()
         working-directory: enablement-script
