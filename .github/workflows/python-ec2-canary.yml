--- conflicted
+++ resolved
@@ -29,11 +29,8 @@
     with:
       aws-region: ${{ matrix.aws-region }}
       caller-workflow-name: 'appsignals-python-e2e-ec2-canary-test'
-<<<<<<< HEAD
       python-version: '3.9'
-=======
       cpu-architecture: 'x86_64'
->>>>>>> f928534d
 
   pypi:
     uses: ./.github/workflows/python-ec2-default-retry.yml
@@ -41,10 +38,6 @@
     with:
       aws-region: 'us-east-1'
       caller-workflow-name: 'appsignals-python-e2e-ec2-pypi-canary-test'
-<<<<<<< HEAD
       python-version: '3.9'
       otel-source: 'pypi'
-=======
-      otel-source: 'pypi'
-      cpu-architecture: 'x86_64'
->>>>>>> f928534d
+      cpu-architecture: 'x86_64'