# ------------------------------------------------------------------------
# Copyright 2023 Amazon.com, Inc. or its affiliates. All Rights Reserved.
#
# Licensed under the Apache License, Version 2.0 (the "License").
# You may not use this file except in compliance with the License.
# A copy of the License is located at
#
#     http://www.apache.org/licenses/LICENSE-2.0
#
# or in the "license" file accompanying this file. This file is distributed
# on an "AS IS" BASIS, WITHOUT WARRANTIES OR CONDITIONS OF ANY KIND, either
# express or implied. See the License for the specific language governing
# permissions and limitations under the License.
# -------------------------------------------------------------------------

variable "test_id" {
  default = "dummy-123"
}

variable "aws_region" {
  default = "<aws-region>"
}

variable "user" {
  default = "ec2-user"
}

variable "sample_app_jar" {
  default = "s3://<bucket-name>/<jar>"
}

variable "sample_remote_app_jar" {
  default = "s3://<bucket-name>/<jar>"
}

variable "get_cw_agent_rpm_command" {
  default = "<command> s3://<bucket-name>/<jar>"
}

variable "get_adot_jar_command" {
  default = "<command> s3://<bucket-name>/<jar>"
}

variable "canary_type" {
  default = "java-ec2-default"
}

<<<<<<< HEAD
variable "language_version" {
  default = "11"
=======
variable "cpu_architecture" {
  default = "x86_64"
>>>>>>> d50fe774
}<|MERGE_RESOLUTION|>--- conflicted
+++ resolved
@@ -45,11 +45,10 @@
   default = "java-ec2-default"
 }
 
-<<<<<<< HEAD
 variable "language_version" {
   default = "11"
-=======
+}
+
 variable "cpu_architecture" {
   default = "x86_64"
->>>>>>> d50fe774
 }